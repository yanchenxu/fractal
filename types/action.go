// Copyright 2018 The Fractal Team Authors
// This file is part of the fractal project.
//
// This program is free software: you can redistribute it and/or modify
// it under the terms of the GNU General Public License as published by
// the Free Software Foundation, either version 3 of the License, or
// (at your option) any later version.
//
// This program is distributed in the hope that it will be useful,
// but WITHOUT ANY WARRANTY; without even the implied warranty of
// MERCHANTABILITY or FITNESS FOR A PARTICULAR PURPOSE. See the
// GNU General Public License for more details.
//
// You should have received a copy of the GNU General Public License
// along with this program. If not, see <http://www.gnu.org/licenses/>.

package types

import (
	"errors"
	"io"
	"math/big"
	"sync/atomic"

	"github.com/ethereum/go-ethereum/common/hexutil"
	"github.com/fractalplatform/fractal/common"
	"github.com/fractalplatform/fractal/utils/rlp"
)

// ErrInvalidSig invalid signature.
var ErrInvalidSig = errors.New("invalid action v, r, s values")

// ActionType type of Action.
type ActionType uint64

const (

	// CallContract represents the call contract action.
	CallContract ActionType = iota
	// CreateContract repesents the create contract action.
	CreateContract
)

const (
	// CreateAccount repesents the create account.
	CreateAccount ActionType = 0x100 + iota
	// UpdateAccount repesents the update account action.
	UpdateAccount
	// DeleteAccount repesents the delete account action.
	DeleteAccount
)

const (
	// IncreaseAsset Asset operation
	IncreaseAsset ActionType = 0x200 + iota
	// IssueAsset repesents Issue asset action.
	IssueAsset
<<<<<<< HEAD
        //destory asset
	DestroyAsset
=======
	//destory asset
	DestoryAsset
>>>>>>> d1d55837
	// SetAssetOwner repesents set asset new owner action.
	SetAssetOwner
	//set asset founder
	SetAssetFounder
	//Transfer repesents transfer asset action.
	Transfer
)

const (
	// RegProducer repesents register producer action.
	RegProducer ActionType = 0x300 + iota
	// UpdateProducer repesents update producer action.
	UpdateProducer
	// UnregProducer repesents unregister producer action.
	UnregProducer
	// RemoveVoter repesents producer remove voter action.
	RemoveVoter
	// VoteProducer repesents voter vote producer action.
	VoteProducer
	// ChangeProducer repesents voter change producer action.
	ChangeProducer
	// UnvoteProducer repesents voter cancel vote some producer action.
	UnvoteProducer
)

type actionData struct {
	AType    ActionType
	Nonce    uint64
	AssetID  uint64
	From     common.Name
	To       common.Name
	GasLimit uint64
	Amount   *big.Int
	Payload  []byte

	// Signature values
	V *big.Int
	R *big.Int
	S *big.Int
}

// Action represents an entire action in the transaction.
type Action struct {
	data actionData
	// cache
	hash   atomic.Value
	sender atomic.Value
}

// NewAction initialize transaction's action.
func NewAction(actionType ActionType, from, to common.Name, nonce, assetID, gasLimit uint64, amount *big.Int, payload []byte) *Action {
	if len(payload) > 0 {
		payload = common.CopyBytes(payload)
	}
	data := actionData{
		AType:    actionType,
		Nonce:    nonce,
		AssetID:  assetID,
		From:     from,
		To:       to,
		GasLimit: gasLimit,
		Amount:   new(big.Int),
		Payload:  payload,
		V:        new(big.Int),
		R:        new(big.Int),
		S:        new(big.Int),
	}
	if amount != nil {
		data.Amount.Set(amount)
	}
	return &Action{data: data}
}

// Type returns action's type.
func (a *Action) Type() ActionType { return a.data.AType }

// Nonce returns action's nonce.
func (a *Action) Nonce() uint64 { return a.data.Nonce }

// AssetID returns action's assetID.
func (a *Action) AssetID() uint64 { return a.data.AssetID }

// Sender returns action's Sender.
func (a *Action) Sender() common.Name { return a.data.From }

// Recipient returns action's Recipient.
func (a *Action) Recipient() common.Name { return a.data.To }

// Data returns action's Data.
func (a *Action) Data() []byte { return common.CopyBytes(a.data.Payload) }

// Gas returns action's Gas.
func (a *Action) Gas() uint64 { return a.data.GasLimit }

// Value returns action's Value.
func (a *Action) Value() *big.Int { return new(big.Int).Set(a.data.Amount) }

// EncodeRLP implements rlp.Encoder
func (a *Action) EncodeRLP(w io.Writer) error {
	return rlp.Encode(w, &a.data)
}

// DecodeRLP implements rlp.Decoder
func (a *Action) DecodeRLP(s *rlp.Stream) error {
	return s.Decode(&a.data)
}

// ChainID returns which chain id this action was signed for (if at all)
func (a *Action) ChainID() *big.Int {
	return deriveChainID(a.data.V)
}

// Hash hashes the RLP encoding of action.
func (a *Action) Hash() common.Hash {
	if hash := a.hash.Load(); hash != nil {
		return hash.(common.Hash)
	}
	v := rlpHash(a)
	a.hash.Store(v)
	return v
}

// WithSignature returns a new transaction with the given signature.
func (a *Action) WithSignature(signer Signer, sig []byte) error {
	r, s, v, err := signer.SignatureValues(sig)
	if err != nil {
		return err
	}
	a.data.R, a.data.S, a.data.V = r, s, v
	return nil
}

// RawSignatureValues return raw signature values.
func (a *Action) RawSignatureValues() (*big.Int, *big.Int, *big.Int) {
	return a.data.V, a.data.R, a.data.S
}

// RPCAction represents a action that will serialize to the RPC representation of a action.
type RPCAction struct {
	Type       uint64        `json:"type"`
	Nonce      uint64        `json:"nonce"`
	From       common.Name   `json:"from"`
	To         common.Name   `json:"to"`
	AssetID    uint64        `json:"assetID"`
	GasLimit   uint64        `json:"gas"`
	Amount     *big.Int      `json:"value"`
	Payload    hexutil.Bytes `json:"payload"`
	V          *hexutil.Big  `json:"v"`
	R          *hexutil.Big  `json:"r"`
	S          *hexutil.Big  `json:"s"`
	Hash       common.Hash   `json:"actionHash"`
	ActionIdex uint64        `json:"actionIndex"`
}

// NewRPCAction returns a action that will serialize to the RPC.
func (a *Action) NewRPCAction(index uint64) *RPCAction {
	v, r, s := a.RawSignatureValues()
	return &RPCAction{
		Type:       uint64(a.Type()),
		Nonce:      a.Nonce(),
		From:       a.Sender(),
		To:         a.Recipient(),
		AssetID:    a.AssetID(),
		GasLimit:   a.Gas(),
		Amount:     a.Value(),
		Payload:    hexutil.Bytes(a.Data()),
		Hash:       a.Hash(),
		V:          (*hexutil.Big)(v),
		R:          (*hexutil.Big)(r),
		S:          (*hexutil.Big)(s),
		ActionIdex: index,
	}
}

// deriveChainID derives the chain id from the given v parameter
func deriveChainID(v *big.Int) *big.Int {
	v = new(big.Int).Sub(v, big.NewInt(35))
	return v.Div(v, big.NewInt(2))
}<|MERGE_RESOLUTION|>--- conflicted
+++ resolved
@@ -55,13 +55,8 @@
 	IncreaseAsset ActionType = 0x200 + iota
 	// IssueAsset repesents Issue asset action.
 	IssueAsset
-<<<<<<< HEAD
-        //destory asset
+  //destroy asset
 	DestroyAsset
-=======
-	//destory asset
-	DestoryAsset
->>>>>>> d1d55837
 	// SetAssetOwner repesents set asset new owner action.
 	SetAssetOwner
 	//set asset founder
