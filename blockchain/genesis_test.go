--- conflicted
+++ resolved
@@ -30,11 +30,7 @@
 	"github.com/fractalplatform/fractal/utils/fdb"
 )
 
-<<<<<<< HEAD
 var defaultgenesisBlockHash = common.HexToHash("0xa139f1d16692026cd921e437e45506f2dec998f8ea57a5075e878afd4b428cc3")
-=======
-var defaultgenesisBlockHash = common.HexToHash("0xaa68da4b9823e385074d8f73904ba4b5129df41e2a0ae7efa745b154b6dde1e9")
->>>>>>> e8c4b75a
 
 func TestDefaultGenesisBlock(t *testing.T) {
 	block := DefaultGenesis().ToBlock(nil)
@@ -45,11 +41,7 @@
 
 func TestSetupGenesis(t *testing.T) {
 	var (
-<<<<<<< HEAD
 		customghash = common.HexToHash("0xf0ef187e3f23ac20aba4df4e4a6d6327f2eb56a0724c1a690be32d0af5ecb501")
-=======
-		customghash = common.HexToHash("0xf3082afdbb6b3087ff67e334fd32e20cf4a528141871333c5497ddeff3dedf3d")
->>>>>>> e8c4b75a
 		customg     = Genesis{
 			Config:        &params.ChainConfig{ChainID: big.NewInt(3), SysName: "systemio", SysToken: "fractalfoundation"},
 			Dpos:          dpos.DefaultConfig,
@@ -58,10 +50,7 @@
 			AllocAssets:   DefaultGenesisAssets(),
 		}
 		oldcustomg     = customg
-<<<<<<< HEAD
 		oldcustomghash = common.HexToHash("0x461543306818df6d262089961cb45becf06a551dd36f61ab4cee78af8fb47f64")
-=======
-		oldcustomghash = common.HexToHash("0x63e705e6477865d0fa743ce6d7273a5cb03c95f403309c33b22d67daf464aea4")
 
 		dposConfig = &dpos.Config{
 			MaxURLLen:            512,
@@ -88,7 +77,6 @@
 			AssetChargeRatio:    80,
 			ContractChargeRatio: 80,
 		}
->>>>>>> e8c4b75a
 	)
 	oldcustomg.Config = &params.ChainConfig{ChainID: big.NewInt(2), SysName: "ftsystem", SysToken: "ftoken"}
 
