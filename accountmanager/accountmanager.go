// Copyright 2018 The Fractal Team Authors
// This file is part of the fractal project.
//
// This program is free software: you can redistribute it and/or modify
// it under the terms of the GNU General Public License as published by
// the Free Software Foundation, either version 3 of the License, or
// (at your option) any later version.
//
// This program is distributed in the hope that it will be useful,
// but WITHOUT ANY WARRANTY; without even the implied warranty of
// MERCHANTABILITY or FITNESS FOR A PARTICULAR PURPOSE. See the
// GNU General Public License for more details.
//
// You should have received a copy of the GNU General Public License
// along with this program. If not, see <http://www.gnu.org/licenses/>.

package accountmanager

import (
	"fmt"
	"math/big"
	"strconv"

	"github.com/ethereum/go-ethereum/log"
	"github.com/fractalplatform/fractal/asset"
	"github.com/fractalplatform/fractal/common"
	"github.com/fractalplatform/fractal/state"
	"github.com/fractalplatform/fractal/types"
	"github.com/fractalplatform/fractal/utils/rlp"
)

var (
	acctInfoPrefix      = "acctInfo"
	accountNameIDPrefix = "accountNameId"
	counterPrefix       = "accountCounter"
)
var acctManagerName = "sysAccount"
var sysName string = ""

type AccountAction struct {
	AccountName common.Name   `json:"accountName,omitempty"`
	Founder     common.Name   `json:"founder,omitempty"`
	ChargeRatio uint64        `json:"chargeRatio,omitempty"`
	PublicKey   common.PubKey `json:"publicKey,omitempty"`
}

type IncAsset struct {
	AssetId uint64      `json:"assetId,omitempty"`
	Amount  *big.Int    `json:"amount,omitempty"`
	To      common.Name `json:"account,omitempty"`
}

//AccountManager represents account management model.
type AccountManager struct {
	sdb SdbIf
	ast *asset.Asset
}

//SetSysName set the global sys name
func SetSysName(name common.Name) bool {
	if common.IsValidName(name.String()) {
		sysName = name.String()
		return true
	}
	return false
}

//SetAcctMangerName  set the global account manager name
func SetAcctMangerName(name common.Name) bool {
	if common.IsValidName(name.String()) {
		acctManagerName = name.String()
		return true
	}
	return false
}

//NewAccountManager create new account manager
func NewAccountManager(db *state.StateDB) (*AccountManager, error) {
	if db == nil {
		return nil, ErrNewAccountErr
	}
	if len(acctManagerName) == 0 {
		log.Error("NewAccountManager error", "name", ErrAccountManagerNotExist, acctManagerName)
		return nil, ErrAccountManagerNotExist
	}
	am := &AccountManager{
		sdb: db,
		ast: asset.NewAsset(db),
	}

	am.InitAccountCounter()
	return am, nil
}

//InitAccountCounter init account manage counter
func (am *AccountManager) InitAccountCounter() {
	_, err := am.getAccountCounter()
	if err == ErrCounterNotExist {
		var counterID uint64
		counterID = 0
		//store assetCount
		b, err := rlp.EncodeToBytes(&counterID)
		if err != nil {
			panic(err)
		}
		am.sdb.Put(acctManagerName, counterPrefix, b)
	}
	return
}

//getAccountCounter get account counter cur value
func (am *AccountManager) getAccountCounter() (uint64, error) {
	b, err := am.sdb.Get(acctManagerName, counterPrefix)
	if err != nil {
		return 0, err
	}
	if len(b) == 0 {
		return 0, ErrCounterNotExist
	}
	var accountCounter uint64
	err = rlp.DecodeBytes(b, &accountCounter)
	if err != nil {
		return 0, err
	}
	return accountCounter, nil
}

// AccountIsExist check account is exist.
func (am *AccountManager) AccountIsExist(accountName common.Name) (bool, error) {
	//check is exist
	accountID, err := am.GetAccountIDByName(accountName)
	if err != nil {
		return false, err
	}
	if accountID > 0 {
		return true, nil
	} else {
		return false, nil
	}
}

//AccountHaveCode check account have code
func (am *AccountManager) AccountHaveCode(accountName common.Name) (bool, error) {
	//check is exist
	acct, err := am.GetAccountByName(accountName)
	if err != nil {
		return false, err
	}
	if acct == nil {
		return false, ErrAccountNotExist
	}

	return acct.HaveCode(), nil
}

//AccountIsEmpty check account is empty
func (am *AccountManager) AccountIsEmpty(accountName common.Name) (bool, error) {
	//check is exist
	acct, err := am.GetAccountByName(accountName)
	if err != nil {
		return false, err
	}
	if acct == nil {
		return false, ErrAccountNotExist
	}

	if acct.IsEmpty() {
		return true, nil
	}
	return false, nil
}

//CreateAccount contract account
func (am *AccountManager) CreateAccount(accountName common.Name, founderName common.Name, chargeRatio uint64, pubkey common.PubKey) error {
	//check is exist
	accountID, err := am.GetAccountIDByName(accountName)
	if err != nil {
		return err
	}
	if accountID > 0 {
		return ErrAccountIsExist
	}

	var fname common.Name
	if len(founderName.String()) > 0 && founderName != accountName {
		f, err := am.GetAccountByName(founderName)
		if err != nil {
			return err
		}
		if f == nil {
			return ErrAccountNotExist
		}
		fname.SetString(founderName.String())
	} else {
		fname.SetString(accountName.String())
	}

	acctObj, err := NewAccount(accountName, fname, pubkey)
	if err != nil {
		return err
	}
	if acctObj == nil {
		return ErrCreateAccountError
	}

	//get accountCounter
	accountCounter, err := am.getAccountCounter()
	if err != nil {
		return err
	}
	accountCounter = accountCounter + 1
	//set account id
	acctObj.SetAccountID(accountCounter)

	//store account name with account id
	aid, err := rlp.EncodeToBytes(&accountCounter)
	if err != nil {
		return err
	}

	acctObj.SetChargeRatio(0)
	am.SetAccount(acctObj)
	am.sdb.Put(acctManagerName, accountNameIDPrefix+accountName.String(), aid)
	am.sdb.Put(acctManagerName, counterPrefix, aid)
	return nil
}

//SetChargeRatio set the Charge Ratio of the accunt
func (am *AccountManager) SetChargeRatio(accountName common.Name, ra uint64) error {
	acct, err := am.GetAccountByName(accountName)
	if acct == nil {
		return ErrAccountNotExist
	}
	if err != nil {
		return err
	}
	acct.SetChargeRatio(ra)
	return am.SetAccount(acct)
}

//UpdateAccount update the pubkey of the accunt
func (am *AccountManager) UpdateAccount(accountName common.Name, founderName common.Name, chargeRatio uint64, pubkey common.PubKey) error {
	acct, err := am.GetAccountByName(accountName)
	if acct == nil {
		return ErrAccountNotExist
	}
	if err != nil {
		return err
	}
	if len(founderName.String()) > 0 {
		f, err := am.GetAccountByName(founderName)
		if err != nil {
			return err
		}
		if f == nil {
			return ErrAccountNotExist
		}
	}
	if chargeRatio > 100 {
		return ErrChargeRatioInvalid
	}
	acct.SetFounder(founderName)
	acct.SetChargeRatio(chargeRatio)
	acct.SetPubKey(pubkey)
	return am.SetAccount(acct)
}

//GetAccountByTime get account by name and time
func (am *AccountManager) GetAccountByTime(accountName common.Name, time uint64) (*Account, error) {
	accountID, err := am.GetAccountIDByName(accountName)
	if err != nil {
		return nil, err
	}

	b, err := am.sdb.GetSnapshot(acctManagerName, acctInfoPrefix+strconv.FormatUint(accountID, 10), time)
	if err != nil {
		return nil, err
	}
	if len(b) == 0 {
		return nil, nil
	}

	var acct Account
	if err := rlp.DecodeBytes(b, &acct); err != nil {
		return nil, err
	}

	return &acct, nil
}

//GetAccountByName get account by name
func (am *AccountManager) GetAccountByName(accountName common.Name) (*Account, error) {
	accountID, err := am.GetAccountIDByName(accountName)
	if err != nil {
		return nil, err
	}
	return am.GetAccountById(accountID)
}

//GetAccountIDByName get account id by account name
func (am *AccountManager) GetAccountIDByName(accountName common.Name) (uint64, error) {
	if accountName == "" {
		return 0, nil
	}
	b, err := am.sdb.Get(acctManagerName, accountNameIDPrefix+accountName.String())
	if err != nil {
		return 0, err
	}
	if len(b) == 0 {
		return 0, nil
	}
	var accountID uint64
	if err := rlp.DecodeBytes(b, &accountID); err != nil {
		return 0, err
	}
	return accountID, nil
}

//GetAccountById get account by account id
func (am *AccountManager) GetAccountById(id uint64) (*Account, error) {
	if id == 0 {
		return nil, nil
	}

	b, err := am.sdb.Get(acctManagerName, acctInfoPrefix+strconv.FormatUint(id, 10))

	if err != nil {
		return nil, err
	}
	if len(b) == 0 {
		log.Debug("account not exist", "id", ErrAccountNotExist, id)
		return nil, nil
	}
	var acct Account
	if err := rlp.DecodeBytes(b, &acct); err != nil {
		return nil, err
	}

	return &acct, nil
}

//SetAccount store account object to db
func (am *AccountManager) SetAccount(acct *Account) error {
	if acct == nil {
		return ErrAccountIsNil
	}
	if acct.IsDestroyed() == true {
		return ErrAccountIsDestroy
	}
	b, err := rlp.EncodeToBytes(acct)
	if err != nil {
		return err
	}
	//am.sdb.Put(acctManagerName, acctInfoPrefix+acct.GetName().String(), b)
	am.sdb.Put(acctManagerName, acctInfoPrefix+strconv.FormatUint(acct.GetAccountID(), 10), b)
	return nil
}

//DeleteAccountByName delete account
func (am *AccountManager) DeleteAccountByName(accountName common.Name) error {
	acct, err := am.GetAccountByName(accountName)
	if err != nil {
		return ErrAccountNotExist
	}
	if acct == nil {
		return ErrAccountNotExist
	}

	acct.SetDestroy()
	b, err := rlp.EncodeToBytes(acct)
	if err != nil {
		return err
	}
	am.sdb.Put(acct.GetName().String(), acctInfoPrefix, b)
	return nil
}

// GetNonce get nonce
func (am *AccountManager) GetNonce(accountName common.Name) (uint64, error) {
	acct, err := am.GetAccountByName(accountName)
	if err != nil {
		return 0, err
	}
	if acct == nil {
		return 0, ErrAccountNotExist
	}
	return acct.GetNonce(), nil
}

// SetNonce set nonce
func (am *AccountManager) SetNonce(accountName common.Name, nonce uint64) error {
	acct, err := am.GetAccountByName(accountName)
	if err != nil {
		return err
	}
	if acct == nil {
		return ErrAccountNotExist
	}
	acct.SetNonce(nonce)
	return am.SetAccount(acct)
}

//GetBalancesList get Balances return a list
//func (am *AccountManager) GetBalancesList(accountName common.Name) ([]*AssetBalance, error) {
//	acct, err := am.GetAccountByName(accountName)
//	if err != nil {
//		return nil, err
//	}
//	return acct.GetBalancesList(), nil
//}

//GetAllAccountBalance return all balance in map.
//func (am *AccountManager) GetAccountAllBalance(accountName common.Name) (map[uint64]*big.Int, error) {
//	acct, err := am.GetAccountByName(accountName)
//	if err != nil {
//		return nil, err
//	}
//	if acct == nil {
//		return nil, ErrAccountNotExist
//	}
//
//	return acct.GetAllBalances()
//}

//GetAcccountPubkey get account pub key
//func (am *AccountManager) GetAcccountPubkey(accountName common.Name) ([]byte, error) {
//	acct, err := am.GetAccountByName(accountName)
//	if err != nil {
//		return nil, err
//	}
//	if acct == nil {
//		return nil, ErrAccountNotExist
//	}
//	return acct.GetPubKey().Bytes(), nil
//}

// RecoverTx Make sure the transaction is signed properly and validate account authorization.
func (am *AccountManager) RecoverTx(signer types.Signer, tx *types.Transaction) error {
	for _, action := range tx.GetActions() {
		pub, err := types.Recover(signer, action, tx)
		if err != nil {
			return err
		}

		if err := am.IsValidSign(action.Sender(), action.Type(), pub); err != nil {
			return err
		}
	}
	return nil
}

//IsValidSign check the sign
func (am *AccountManager) IsValidSign(accountName common.Name, aType types.ActionType, pub common.PubKey) error {
	acct, err := am.GetAccountByName(accountName)
	if err != nil {
		return err
	}
	if acct == nil {
		return ErrAccountNotExist
	}
	if acct.IsDestroyed() {
		return ErrAccountIsDestroy
	}
	//TODO action type verify

	if acct.GetPubKey().Compare(pub) != 0 {
		return fmt.Errorf("%v %v have %v excepted %v", acct.AcctName, ErrkeyNotSame, acct.GetPubKey().String(), pub.String())
	}
	return nil

}

//GetAssetInfoByName get asset info by asset name.
func (am *AccountManager) GetAssetInfoByName(assetName string) (*asset.AssetObject, error) {
	assetID, err := am.ast.GetAssetIdByName(assetName)
	if err != nil {
		return nil, err
	}
	return am.ast.GetAssetObjectById(assetID)
}

//GetAssetInfoByID get asset info by assetID
func (am *AccountManager) GetAssetInfoByID(assetID uint64) (*asset.AssetObject, error) {
	return am.ast.GetAssetObjectById(assetID)
}

//GetAccountBalanceByID get account balance by ID
func (am *AccountManager) GetAccountBalanceByID(accountName common.Name, assetID uint64) (*big.Int, error) {
	acct, err := am.GetAccountByName(accountName)
	if err != nil {
		return big.NewInt(0), err
	}
	if acct == nil {
		return big.NewInt(0), ErrAccountNotExist
	}
	return acct.GetBalanceByID(assetID)
}

//GetAssetAmountByTime get asset amount by time
func (am *AccountManager) GetAssetAmountByTime(assetID uint64, time uint64) (*big.Int, error) {
	return am.ast.GetAssetAmountByTime(assetID, time)
}

//GetAccountLastChange account balance last change time
func (am *AccountManager) GetAccountLastChange(accountName common.Name) (uint64, error) {
	//TODO
	return 0, nil
}

//GetSnapshotTime get snapshot time
//num = 0  current snapshot time , 1 preview snapshot time , 2 next snapshot time
func (am *AccountManager) GetSnapshotTime(num uint64, time uint64) (uint64, error) {
	if num == 0 {
		return am.sdb.GetSnapshotLast()
	} else if num == 1 {
		return am.sdb.GetSnapshotPrev(time)
	} else if num == 2 {
		t, err := am.sdb.GetSnapshotLast()
		if err != nil {
			return 0, err
		}

		if t <= time {
			return 0, ErrSnapshotTimeNotExist
		} else {
			for {
				if t1, err := am.sdb.GetSnapshotPrev(t); err != nil {
					return t, nil
				} else if t1 <= time {
					return t, nil
				} else {
					t = t1
				}
			}
		}
	}
	return 0, ErrTimeTypeInvalid
}

//GetBalanceByTime get account balance by Time
func (am *AccountManager) GetBalanceByTime(accountName common.Name, assetID uint64, time uint64) (*big.Int, error) {
	acct, err := am.GetAccountByTime(accountName, time)
	if err != nil {
		return nil, err
	}
	if acct == nil {
		return nil, ErrAccountNotExist
	}
	return acct.GetBalanceByID(assetID)
}

//GetFounder Get Account Founder
func (am *AccountManager) GetFounder(accountName common.Name) (common.Name, error) {
	acct, err := am.GetAccountByName(accountName)
	if err != nil {
		return "", err
	}
	if acct == nil {
		return "", ErrAccountNotExist
	}
	return acct.GetFounder(), nil
}

//GetAssetFounder Get Asset Founder
func (am *AccountManager) GetAssetFounder(assetID uint64) (common.Name, error) {
	return am.ast.GetAssetFounderById(assetID)
}

//GetChargeRatio Get Account ChargeRatio
func (am *AccountManager) GetChargeRatio(accountName common.Name) (uint64, error) {
	acct, err := am.GetAccountByName(accountName)
	if err != nil {
		return 0, err
	}
	if acct == nil {
		return 0, ErrAccountNotExist
	}
	return acct.GetChargeRatio(), nil
}

//GetAssetChargeRatio Get Asset ChargeRatio
func (am *AccountManager) GetAssetChargeRatio(assetID uint64) (uint64, error) {
	acctName, err := am.ast.GetAssetFounderById(assetID)
	if err != nil {
		return 0, err
	}
	if acctName == "" {
		return 0, ErrAccountNotExist
	}
	return am.GetChargeRatio(acctName)
}

//GetAccountBalanceByName get account balance by name
//func (am *AccountManager) GetAccountBalanceByName(accountName common.Name, assetName string) (*big.Int, error) {
//	acct, err := am.GetAccountByName(accountName)
//	if err != nil {
//		return big.NewInt(0), err
//	}
//	if acct == nil {
//		return big.NewInt(0), ErrAccountNotExist
//	}
//
//	assetID, err := am.ast.GetAssetIdByName(assetName)
//	if err != nil {
//		return big.NewInt(0), err
//	}
//	if assetID == 0 {
//		return big.NewInt(0), asset.ErrAssetNotExist
//	}
//
//	ba := &big.Int{}
//	ba, err = acct.GetBalanceByID(assetID)
//	if err != nil {
//		return big.NewInt(0), err
//	}
//
//	return ba, nil
//}

//SubAccountBalanceByID sub balance by assetID
func (am *AccountManager) SubAccountBalanceByID(accountName common.Name, assetID uint64, value *big.Int) error {
	acct, err := am.GetAccountByName(accountName)
	if err != nil {
		return err
	}
	if acct == nil {
		return ErrAccountNotExist
	}

	if value.Cmp(big.NewInt(0)) < 0 {
		return ErrAmountValueInvalid
	}
	//
	val, err := acct.GetBalanceByID(assetID)
	if err != nil {
		return err
	}
	if val.Cmp(big.NewInt(0)) < 0 || val.Cmp(value) < 0 {
		return ErrInsufficientBalance
	}
	acct.SetBalance(assetID, new(big.Int).Sub(val, value))
	return am.SetAccount(acct)
}

//AddAccountBalanceByID add balance by assetID
func (am *AccountManager) AddAccountBalanceByID(accountName common.Name, assetID uint64, value *big.Int) error {
	acct, err := am.GetAccountByName(accountName)
	if err != nil {
		return err
	}
	if acct == nil {
		return ErrAccountNotExist
	}

	if value.Cmp(big.NewInt(0)) < 0 {
		return ErrAmountValueInvalid
	}

	val, err := acct.GetBalanceByID(assetID)
	if err == ErrAccountAssetNotExist {
		acct.AddNewAssetByAssetID(assetID, value)
	} else {
		acct.SetBalance(assetID, new(big.Int).Add(val, value))
	}
	return am.SetAccount(acct)
}

//AddAccountBalanceByName  add balance by name
func (am *AccountManager) AddAccountBalanceByName(accountName common.Name, assetName string, value *big.Int) error {
	acct, err := am.GetAccountByName(accountName)
	if err != nil {
		return err
	}
	if acct == nil {
		return ErrAccountNotExist
	}
	assetID, err := am.ast.GetAssetIdByName(assetName)
	if err != nil {
		return err
	}

	if assetID == 0 {
		return asset.ErrAssetNotExist
	}
	if value.Cmp(big.NewInt(0)) < 0 {
		return ErrAmountValueInvalid
	}

	val, err := acct.GetBalanceByID(assetID)
	if err == ErrAccountAssetNotExist {
		acct.AddNewAssetByAssetID(assetID, value)
	} else {
		acct.SetBalance(assetID, new(big.Int).Add(val, value))
	}
	return am.SetAccount(acct)
}

//
func (am *AccountManager) EnoughAccountBalance(accountName common.Name, assetID uint64, value *big.Int) error {
	acct, err := am.GetAccountByName(accountName)
	if err != nil {
		return err
	}
	if acct == nil {
		return ErrAccountNotExist
	}
	if value.Cmp(big.NewInt(0)) < 0 {
		return ErrAmountValueInvalid
	}
	return acct.EnoughAccountBalance(assetID, value)
}

//
func (am *AccountManager) GetCode(accountName common.Name) ([]byte, error) {
	acct, err := am.GetAccountByName(accountName)
	if err != nil {
		return nil, err
	}
	if acct == nil {
		return nil, ErrAccountNotExist
	}
	return acct.GetCode()
}

////
//func (am *AccountManager) SetCode(accountName common.Name, code []byte) (bool, error) {
//	acct, err := am.GetAccountByName(accountName)
//	if err != nil {
//		return false, err
//	}
//	if acct == nil {
//		return false, ErrAccountNotExist
//	}
//	err = acct.SetCode(code)
//	if err != nil {
//		return false, err
//	}
//	err = am.SetAccount(acct)
//	if err != nil {
//		return false, err
//	}
//	return true, nil
//}

//
//GetCodeSize get code size
func (am *AccountManager) GetCodeSize(accountName common.Name) (uint64, error) {
	acct, err := am.GetAccountByName(accountName)
	if err != nil {
		return 0, err
	}
	if acct == nil {
		return 0, ErrAccountNotExist
	}
	return acct.GetCodeSize(), nil
}

// GetCodeHash get code hash
//func (am *AccountManager) GetCodeHash(accountName common.Name) (common.Hash, error) {
//	acct, err := am.GetAccountByName(accountName)
//	if err != nil {
//		return common.Hash{}, err
//	}
//	if acct == nil {
//		return common.Hash{}, ErrAccountNotExist
//	}
//	return acct.GetCodeHash()
//}

//GetAccountFromValue  get account info via value bytes
func (am *AccountManager) GetAccountFromValue(accountName common.Name, key string, value []byte) (*Account, error) {
	if len(value) == 0 {
		return nil, ErrAccountNotExist
	}
	if key != accountName.String()+acctInfoPrefix {
		return nil, ErrAccountNameInvalid
	}
	var acct Account
	if err := rlp.DecodeBytes(value, &acct); err != nil {
		return nil, ErrAccountNotExist
	}
	if acct.AcctName != accountName {
		return nil, ErrAccountNameInvalid
	}
	return &acct, nil
}

// CanTransfer check if can transfer.
func (am *AccountManager) CanTransfer(accountName common.Name, assetID uint64, value *big.Int) (bool, error) {
	acct, err := am.GetAccountByName(accountName)
	if err != nil {
		return false, err
	}
	if err = acct.EnoughAccountBalance(assetID, value); err == nil {
		return true, nil
	}
	return false, err
}

//TransferAsset transfer asset
func (am *AccountManager) TransferAsset(fromAccount common.Name, toAccount common.Name, assetID uint64, value *big.Int) error {
	//check from account
	fromAcct, err := am.GetAccountByName(fromAccount)
	if err != nil {
		return err
	}
	if fromAcct == nil {
		return ErrAccountNotExist
	}
	if value.Cmp(big.NewInt(0)) < 0 {
		return ErrAmountValueInvalid
	}
	if fromAccount == toAccount || value.Cmp(big.NewInt(0)) == 0 {
		return nil
	}
	//check from account balance
	val, err := fromAcct.GetBalanceByID(assetID)
	if err != nil {
		return err
	}
	if val.Cmp(big.NewInt(0)) < 0 || val.Cmp(value) < 0 {
		return ErrInsufficientBalance
	}
	fromAcct.SetBalance(assetID, new(big.Int).Sub(val, value))
	//check to account
	toAcct, err := am.GetAccountByName(toAccount)
	if err != nil {
		return err
	}
	if toAcct == nil {
		return ErrAccountNotExist
	}
	if toAcct.IsDestroyed() {
		return ErrAccountIsDestroy
	}
	val, err = toAcct.GetBalanceByID(assetID)
	if err == ErrAccountAssetNotExist {
		toAcct.AddNewAssetByAssetID(assetID, value)
	} else {
		toAcct.SetBalance(assetID, new(big.Int).Add(val, value))
	}
	if err = am.SetAccount(fromAcct); err != nil {
		return err
	}
	return am.SetAccount(toAcct)
}

//IssueAsset issue asset
func (am *AccountManager) IssueAsset(asset *asset.AssetObject) error {
	//check owner
	acct, err := am.GetAccountByName(asset.GetAssetOwner())
	if err != nil {
		return err
	}
	if acct == nil {
		return ErrAccountNotExist
	}
	//check founder
	if len(asset.GetAssetFounder()) > 0 {
		f, err := am.GetAccountByName(asset.GetAssetFounder())
		if err != nil {
			return err
		}
		if f == nil {
			return ErrAccountNotExist
		}
	} else {
		asset.SetAssetFounder(asset.GetAssetOwner())
	}

	if err := am.ast.IssueAsset(asset.GetAssetName(), asset.GetSymbol(), asset.GetAssetAmount(), asset.GetDecimals(), asset.GetAssetFounder(), asset.GetAssetOwner(), asset.GetUpperLimit()); err != nil {
		return err
	}
	//add the asset to owner
	return am.AddAccountBalanceByName(asset.GetAssetOwner(), asset.GetAssetName(), asset.GetAssetAmount())
}

//IncAsset2Acct increase asset and add amount to accout balance
func (am *AccountManager) IncAsset2Acct(fromName common.Name, toName common.Name, assetID uint64, amount *big.Int) error {
	if err := am.ast.IncreaseAsset(fromName, assetID, amount); err != nil {
		return err
	}
	return am.AddAccountBalanceByID(toName, assetID, amount)
}

//AddBalanceByName add balance to account
//func (am *AccountManager) AddBalanceByName(accountName common.Name, assetID uint64, amount *big.Int) error {
//	acct, err := am.GetAccountByName(accountName)
//	if err != nil {
//		return err
//	}
//	if acct == nil {
//		return ErrAccountNotExist
//	}
//	return acct.AddBalanceByID(assetID, amount)
//	rerturn
//}

//Process account action
func (am *AccountManager) Process(action *types.Action) error {
	snap := am.sdb.Snapshot()
	err := am.process(action)
	if err != nil {
		am.sdb.RevertToSnapshot(snap)
	}
	return err
}

func (am *AccountManager) process(action *types.Action) error {
	//transfer
	if action.Value().Cmp(big.NewInt(0)) > 0 {
		if action.Type() == types.CreateAccount || action.Type() == types.DestroyAsset {
			if action.Recipient() != common.Name(sysName) {
				return ErrToNameInvalid
			}
<<<<<<< HEAD
		} else if action.Type() != types.Transfer {
=======
		} else {
>>>>>>> 5ce495ae
			return ErrAmountValueInvalid
		}

		if err := am.TransferAsset(action.Sender(), action.Recipient(), action.AssetID(), action.Value()); err != nil {
			return err
		}
	}

	//transaction
	switch action.Type() {
	case types.CreateAccount:
		var acct AccountAction
		err := rlp.DecodeBytes(action.Data(), &acct)
		if err != nil {
			return err
		}
<<<<<<< HEAD
=======

>>>>>>> 5ce495ae
		if err := am.CreateAccount(acct.AccountName, acct.Founder, 0, acct.PublicKey); err != nil {
			return err
		}
		if action.Value().Cmp(big.NewInt(0)) > 0 {
			if err := am.TransferAsset(common.Name(sysName), acct.AccountName, action.AssetID(), action.Value()); err != nil {
				return err
			}
		}
		break
	case types.UpdateAccount:
		var acct AccountAction
		err := rlp.DecodeBytes(action.Data(), &acct)
		if err != nil {
			return err
		}

		if err := am.UpdateAccount(action.Sender(), acct.Founder, 0, acct.PublicKey); err != nil {
			return err
		}
		break
		//case types.DeleteAccount:
		//	if err := am.DeleteAccountByName(action.Sender()); err != nil {
		//		return err
		//	}
		//	break
	case types.IssueAsset:
		var asset asset.AssetObject
		err := rlp.DecodeBytes(action.Data(), &asset)
		if err != nil {
			return err
		}
		if err := am.IssueAsset(&asset); err != nil {
			return err
		}
		break
	case types.IncreaseAsset:
		var inc IncAsset
		err := rlp.DecodeBytes(action.Data(), &inc)
		if err != nil {
			return err
		}
		if err = am.IncAsset2Acct(action.Sender(), inc.To, inc.AssetId, inc.Amount); err != nil {
			return err
		}
		break

	case types.DestroyAsset:
		// var asset asset.AssetObject
		// err := rlp.DecodeBytes(action.Data(), &asset)
		// if err != nil {
		// 	return err
		// }
		if err := am.SubAccountBalanceByID(common.Name(sysName), action.AssetID(), action.Value()); err != nil {
			return err
		}

		if err := am.ast.DestroyAsset(common.Name(sysName), action.AssetID(), action.Value()); err != nil {
			return err
		}
		break
	case types.UpdateAsset:
		var asset asset.AssetObject
		err := rlp.DecodeBytes(action.Data(), &asset)
		if err != nil {
			return err
		}
		acct, err := am.GetAccountByName(asset.GetAssetOwner())
		if err != nil {
			return err
		}
		if acct == nil {
			return ErrAccountNotExist
		}
		if len(asset.GetAssetFounder().String()) > 0 {
			acct, err := am.GetAccountByName(asset.GetAssetFounder())
			if err != nil {
				return err
			}
			if acct == nil {
				return ErrAccountNotExist
			}
		}
		if err := am.ast.UpdateAsset(action.Sender(), asset.GetAssetId(), asset.GetAssetOwner(), asset.GetAssetFounder()); err != nil {
			return err
		}
		break
	case types.SetAssetOwner:
		var asset asset.AssetObject
		err := rlp.DecodeBytes(action.Data(), &asset)
		if err != nil {
			return err
		}
		acct, err := am.GetAccountByName(asset.GetAssetOwner())
		if err != nil {
			return err
		}
		if acct == nil {
			return ErrAccountNotExist
		}
		if err := am.ast.SetAssetNewOwner(action.Sender(), asset.GetAssetId(), asset.GetAssetOwner()); err != nil {
			return err
		}
		break
	// case types.SetAssetFounder:
	// 	var asset asset.AssetObject
	// 	err := rlp.DecodeBytes(action.Data(), &asset)
	// 	if err != nil {
	// 		return err
	// 	}
	// 	if len(asset.GetAssetFounder().String()) > 0 {
	// 		acct, err := am.GetAccountByName(asset.GetAssetFounder())
	// 		if err != nil {
	// 			return err
	// 		}
	// 		if acct == nil {
	// 			return ErrAccountNotExist
	// 		}
	// 	}
	// 	if err = am.ast.SetAssetFounder(action.Sender(), asset.GetAssetId(), asset.GetAssetFounder()); err != nil {
	// 		return err
	// 	}
	// 	break
	case types.Transfer:
		//return am.TransferAsset(action.Sender(), action.Recipient(), action.AssetID(), action.Value())
		break
	default:
		return ErrUnkownTxType
	}

	return nil
}<|MERGE_RESOLUTION|>--- conflicted
+++ resolved
@@ -913,11 +913,7 @@
 			if action.Recipient() != common.Name(sysName) {
 				return ErrToNameInvalid
 			}
-<<<<<<< HEAD
 		} else if action.Type() != types.Transfer {
-=======
-		} else {
->>>>>>> 5ce495ae
 			return ErrAmountValueInvalid
 		}
 
@@ -934,10 +930,7 @@
 		if err != nil {
 			return err
 		}
-<<<<<<< HEAD
-=======
-
->>>>>>> 5ce495ae
+
 		if err := am.CreateAccount(acct.AccountName, acct.Founder, 0, acct.PublicKey); err != nil {
 			return err
 		}
