// Copyright 2018 The Fractal Team Authors
// This file is part of the fractal project.
//
// This program is free software: you can redistribute it and/or modify
// it under the terms of the GNU General Public License as published by
// the Free Software Foundation, either version 3 of the License, or
// (at your option) any later version.
//
// This program is distributed in the hope that it will be useful,
// but WITHOUT ANY WARRANTY; without even the implied warranty of
// MERCHANTABILITY or FITNESS FOR A PARTICULAR PURPOSE. See the
// GNU General Public License for more details.
//
// You should have received a copy of the GNU General Public License
// along with this program. If not, see <http://www.gnu.org/licenses/>.

package dpos

import (
	"errors"
	"fmt"
	"math/big"
	"sort"
	"strings"
	"sync"

	"github.com/fractalplatform/fractal/accountmanager"
	"github.com/fractalplatform/fractal/common"
	"github.com/fractalplatform/fractal/consensus"
	"github.com/fractalplatform/fractal/crypto"
	"github.com/fractalplatform/fractal/state"
	"github.com/fractalplatform/fractal/types"
	lru "github.com/hashicorp/golang-lru"
)

var (
	errMissingSignature           = errors.New("extra-data 65 byte suffix signature missing")
	errMismatchSignerAndValidator = errors.New("mismatch block signer and cadidate")
	errInvalidMintBlockTime       = errors.New("invalid time to mint the block")
	errInvalidBlockCadidate       = errors.New("invalid block cadidate")
	errInvalidTimestamp           = errors.New("invalid timestamp")
	ErrIllegalCadidateName        = errors.New("illegal cadidate name")
	ErrIllegalCadidatePubKey      = errors.New("illegal cadidate pubkey")
	ErrTooMuchRreversible         = errors.New("too much rreversible blocks")
	errUnknownBlock               = errors.New("unknown block")
	extraSeal                     = 65
	timeOfGenesisBlock            int64
)

type stateDB struct {
	name    string
	assetid uint64
	state   *state.StateDB
}

func (s *stateDB) GetSnapshot(key string, timestamp uint64) ([]byte, error) {
	return s.state.GetSnapshot(s.name, key, timestamp)
}

func (s *stateDB) Get(key string) ([]byte, error) {
	return s.state.Get(s.name, key)
}
func (s *stateDB) Put(key string, value []byte) error {
	s.state.Put(s.name, key, value)
	return nil
}
func (s *stateDB) Delete(key string) error {
	s.state.Delete(s.name, key)
	return nil
}
func (s *stateDB) Delegate(from string, amount *big.Int) error {
	accountDB, err := accountmanager.NewAccountManager(s.state)
	if err != nil {
		return err
	}
	return accountDB.TransferAsset(common.StrToName(from), common.StrToName(s.name), s.assetid, amount)
}
func (s *stateDB) Undelegate(to string, amount *big.Int) error {
	accountDB, err := accountmanager.NewAccountManager(s.state)
	if err != nil {
		return err
	}
	return accountDB.TransferAsset(common.StrToName(s.name), common.StrToName(to), s.assetid, amount)
}
func (s *stateDB) IncAsset2Acct(from string, to string, amount *big.Int) error {
	accountDB, err := accountmanager.NewAccountManager(s.state)
	if err != nil {
		return err
	}
	return accountDB.IncAsset2Acct(common.StrToName(from), common.StrToName(to), s.assetid, amount)
}
func (s *stateDB) IsValidSign(name string, pubkey []byte) bool {
	accountDB, err := accountmanager.NewAccountManager(s.state)
	if err != nil {
		return false
	}
	return accountDB.IsValidSign(common.StrToName(name), types.ActionType(0), common.BytesToPubKey(pubkey)) == nil
}

// Genesis dpos genesis store
func Genesis(cfg *Config, state *state.StateDB, height uint64) error {
	db := &LDB{
		IDatabase: &stateDB{
			name:  cfg.AccountName,
			state: state,
		},
	}
	if err := db.SetCadidate(&cadidateInfo{
		Name:          cfg.SystemName,
		URL:           cfg.SystemURL,
		Quantity:      big.NewInt(0),
		TotalQuantity: big.NewInt(0),
		Height:        0,
	}); err != nil {
		return err
	}

	activatedCadidateSchedule := []string{}
	for i := uint64(0); i < cfg.CadidateScheduleSize; i++ {
		activatedCadidateSchedule = append(activatedCadidateSchedule, cfg.SystemName)
	}
	if err := db.SetState(&globalState{
		Height:                    height,
		ActivatedTotalQuantity:    big.NewInt(0),
		ActivatedCadidateSchedule: activatedCadidateSchedule,
	}); err != nil {
		return err
	}
	if err := db.SetState(&globalState{
		Height:                    height + 1,
		ActivatedTotalQuantity:    big.NewInt(0),
		ActivatedCadidateSchedule: activatedCadidateSchedule,
	}); err != nil {
		return err
	}
	return nil
}

// SignFn signature function
type SignFn func([]byte, *state.StateDB) ([]byte, error)

// Dpos dpos engine
type Dpos struct {
	rw sync.RWMutex

	signFn SignFn

	config *Config

	// cache
	bftIrreversibles *lru.Cache
}

// New creates a DPOS consensus engine
func New(config *Config, chain consensus.IChainReader) *Dpos {
	dpos := &Dpos{
		config: config,
	}
	dpos.bftIrreversibles, _ = lru.New(int(config.CadidateScheduleSize))
	return dpos
}

// SetConfig set dpos config
func (dpos *Dpos) SetConfig(config *Config) {
	dpos.rw.Lock()
	defer dpos.rw.Unlock()
	dpos.config = config
}

// Config return dpos config
func (dpos *Dpos) Config() *Config {
	dpos.rw.RLock()
	defer dpos.rw.RUnlock()
	return dpos.config
}

// SetSignFn set signature function
func (dpos *Dpos) SetSignFn(signFn SignFn) {
	dpos.rw.Lock()
	defer dpos.rw.Unlock()
	dpos.signFn = signFn
}

// Author implements consensus.Engine, returning the header's coinbase
func (dpos *Dpos) Author(header *types.Header) (common.Name, error) {
	return header.Coinbase, nil
}

// Prepare initializes the consensus fields of a block header according to the rules of a particular engine. The changes are executed inline.
func (dpos *Dpos) Prepare(chain consensus.IChainReader, header *types.Header, txs []*types.Transaction, receipts []*types.Receipt, state *state.StateDB) error {
	header.Extra = append(header.Extra, make([]byte, extraSeal)...)
	return nil
}

// Finalize assembles the final block.
func (dpos *Dpos) Finalize(chain consensus.IChainReader, header *types.Header, txs []*types.Transaction, receipts []*types.Receipt, state *state.StateDB) (*types.Block, error) {
	if chain == nil {
		header.Root = state.IntermediateRoot()
		return types.NewBlock(header, txs, receipts), nil
	}
	parent := chain.GetHeaderByHash(header.ParentHash)

	sys := &System{
		config: dpos.config,
		IDB: &LDB{
			IDatabase: &stateDB{
				name:    dpos.config.AccountName,
				assetid: chain.Config().SysTokenID,
				state:   state,
			},
		},
	}

	counter := int64(0)
	parentEpoch := dpos.config.epoch(parent.Time.Uint64())
	currentEpoch := dpos.config.epoch(header.Time.Uint64())
	if parentEpoch != currentEpoch {
		tparent := parent
		for tparent.Number.Uint64() > 1 && dpos.config.epoch(tparent.Number.Uint64()) == dpos.config.epoch(parent.Time.Uint64()) {
			counter++
			tparent = chain.GetHeaderByHash(tparent.ParentHash)
		}
		// next epoch
		sys.updateElectedCadidates(header.Time.Uint64())
	}

	extraReward := new(big.Int).Mul(dpos.config.extraBlockReward(), big.NewInt(counter))
	reward := new(big.Int).Add(dpos.config.blockReward(), extraReward)
	sys.IncAsset2Acct(dpos.config.SystemName, header.Coinbase.String(), reward)
	sys.onblock(header.Number.Uint64())

	blk := types.NewBlock(header, txs, receipts)

	// first hard fork at a specific height
	// If the block height is greater than or equal to the hard forking height,
	// the fork function will take effect. This function is valid only in the test network.
	if err := chain.ForkUpdate(blk, state); err != nil {
		return nil, err
	}

	// update state root at the end
	blk.Head.Root = state.IntermediateRoot()
	dpos.bftIrreversibles.Add(header.Coinbase, header.ProposedIrreversible)
	return blk, nil
}

// Seal generates a new block for the given input block with the local miner's seal place on top.
func (dpos *Dpos) Seal(chain consensus.IChainReader, block *types.Block, stop <-chan struct{}) (*types.Block, error) {
	header := block.Header()
	number := header.Number.Uint64()
	if number == 0 {
		return nil, errUnknownBlock
	}

	parent := chain.GetHeader(header.ParentHash, number-1)
	state, err := chain.StateAt(parent.Root)
	if err != nil {
		return nil, err
	}
	sighash, err := dpos.signFn(signHash(header, chain.Config().ChainID.Bytes()).Bytes(), state)
	if err != nil {
		return nil, err
	}

	copy(header.Extra[len(header.Extra)-extraSeal:], sighash)
	return block.WithSeal(header), nil
}

// VerifySeal checks whether the crypto seal on a header is valid according to the consensus rules of the given engine.
func (dpos *Dpos) VerifySeal(chain consensus.IChainReader, header *types.Header) error {
	number := header.Number.Uint64()
	if number == 0 {
		return errUnknownBlock
	}
	parent := chain.GetHeader(header.ParentHash, number-1)
	if dpos.config.nextslot(parent.Time.Uint64()) > header.Time.Uint64() {
		return errInvalidTimestamp
	}
	proudcer := header.Coinbase.String()
	state, err := chain.StateAt(parent.Root)
	if err != nil {
		return err
	}

	pubkey, err := ecrecover(header, chain.Config().ChainID.Bytes())
	if err != nil {
		return err
	}

	if err := dpos.IsValidateCadidate(chain, header.Number.Uint64()-1, header.Time.Uint64(), proudcer, [][]byte{pubkey}, state, true); err != nil {
		return err
	}

	return nil
}

// CalcDifficulty is the difficulty adjustment algorithm.
// It returns the difficulty that a new block should have when created at time given the parent block's time and difficulty.
func (dpos *Dpos) CalcDifficulty(chain consensus.IChainReader, time uint64, parent *types.Header) *big.Int {
	// return the current height as difficulty
	if timeOfGenesisBlock == 0 {
		if genesisBlock := chain.GetHeaderByNumber(0); genesisBlock != nil {
			timeOfGenesisBlock = genesisBlock.Time.Int64()
		}
	}
	return big.NewInt((int64(time)-timeOfGenesisBlock)/int64(dpos.config.blockInterval()) + 1)
}

//IsValidateCadidate current cadidate
func (dpos *Dpos) IsValidateCadidate(chain consensus.IChainReader, height uint64, timestamp uint64, cadidate string, pubkeys [][]byte, state *state.StateDB, force bool) error {
	if timestamp%dpos.BlockInterval() != 0 {
		return errInvalidMintBlockTime
	}

	db := &stateDB{
		name:  dpos.config.AccountName,
		state: state,
	}

<<<<<<< HEAD
	if !common.IsValidAccountName(producer) {
		return ErrIllegalProducerName
=======
	if !common.IsValidName(cadidate) {
		return ErrIllegalCadidateName
>>>>>>> 2265eca5
	}

	has := false
	for _, pubkey := range pubkeys {
		if db.IsValidSign(cadidate, pubkey) {
			has = true
		}
	}
	if !has {
		return ErrIllegalCadidatePubKey
	}

	if sys := strings.Compare(cadidate, dpos.config.SystemName) == 0; force && sys {
		return nil
	} else if !sys && dpos.CalcProposedIrreversible(chain, true) == 0 {
		return ErrTooMuchRreversible
	}

	targetTime := big.NewInt(int64(timestamp - dpos.config.DelayEcho*dpos.config.epochInterval()))
	// find target block
	var pheader *types.Header
	for height > 0 {
		pheader = chain.GetHeaderByNumber(height)
		if pheader == nil {
			return fmt.Errorf("not found block by number %v", height)
		}
		if pheader.Time.Cmp(targetTime) != 1 {
			break
		} else {
			height--
		}
	}

	sys := &System{
		config: dpos.config,
		IDB: &LDB{
			IDatabase: db,
		},
	}

	gstate, err := sys.GetState(height)
	if err != nil {
		return err
	}
	offset := dpos.config.getoffset(timestamp)
	if gstate == nil || offset >= uint64(len(gstate.ActivatedCadidateSchedule)) || strings.Compare(gstate.ActivatedCadidateSchedule[offset], cadidate) != 0 {
		return fmt.Errorf("%v %v, except %v index %v (%v) ", errInvalidBlockCadidate, cadidate, gstate.ActivatedCadidateSchedule, offset, timestamp/dpos.config.epochInterval())
	}
	return nil
}

// BlockInterval block interval
func (dpos *Dpos) BlockInterval() uint64 {
	return dpos.config.blockInterval()
}

// Slot
func (dpos *Dpos) Slot(timestamp uint64) uint64 {
	return dpos.config.slot(timestamp)
}

// IsFirst the first of cadidate
func (dpos *Dpos) IsFirst(timestamp uint64) bool {
	return timestamp%dpos.config.epochInterval()%(dpos.config.blockInterval()*dpos.config.BlockFrequency) == 0
}

func (dpos *Dpos) GetDelegatedByTime(name string, timestamp uint64, state *state.StateDB) (*big.Int, error) {
	sys := &System{
		config: dpos.config,
		IDB: &LDB{
			IDatabase: &stateDB{
				name:  dpos.config.AccountName,
				state: state,
			},
		},
	}
	return sys.GetDelegatedByTime(name, timestamp)
}

// Engine an engine
func (dpos *Dpos) Engine() consensus.IEngine {
	return dpos
}

func (dpos *Dpos) CalcBFTIrreversible() uint64 {
	irreversibles := UInt64Slice{}
	keys := dpos.bftIrreversibles.Keys()
	for _, key := range keys {
		if irreversible, ok := dpos.bftIrreversibles.Get(key); ok {
			irreversibles = append(irreversibles, irreversible.(uint64))
		}
	}

	if len(irreversibles) == 0 {
		return 0
	}

	sort.Sort(irreversibles)

	/// 2/3 must be greater, so if I go 1/3 into the list sorted from low to high, then 2/3 are greater
	return irreversibles[(len(irreversibles)-1)/3]
}

func (dpos *Dpos) CalcProposedIrreversible(chain consensus.IChainReader, strict bool) uint64 {
	curHeader := chain.CurrentHeader()
	cadidateMap := make(map[string]uint64)
	timestamp := curHeader.Time.Uint64()
	for curHeader.Number.Uint64() > 0 {
		if strings.Compare(curHeader.Coinbase.String(), dpos.config.SystemName) == 0 {
			return curHeader.Number.Uint64()
		}
		if strict && timestamp-curHeader.Time.Uint64() >= 2*dpos.config.epochInterval() {
			break
		}
		cadidateMap[curHeader.Coinbase.String()]++
		if uint64(len(cadidateMap)) >= dpos.config.consensusSize() {
			return curHeader.Number.Uint64()
		}
		curHeader = chain.GetHeaderByHash(curHeader.ParentHash)
	}
	return 0
}

func ecrecover(header *types.Header, extra []byte) ([]byte, error) {
	// If the signature's already cached, return that
	if len(header.Extra) < extraSeal {
		return nil, errMissingSignature
	}
	signature := header.Extra[len(header.Extra)-extraSeal:]
	pubkey, err := crypto.Ecrecover(signHash(header, extra).Bytes(), signature)
	if err != nil {
		return nil, err
	}
	return pubkey, nil
}

func signHash(header *types.Header, extra []byte) (hash common.Hash) {
	theader := types.CopyHeader(header)
	theader.Extra = theader.Extra[:len(theader.Extra)-extraSeal]
	return theader.Hash()
}

// UInt64Slice attaches the methods of sort.Interface to []uint64, sorting in increasing order.
type UInt64Slice []uint64

func (s UInt64Slice) Len() int           { return len(s) }
func (s UInt64Slice) Less(i, j int) bool { return s[i] < s[j] }
func (s UInt64Slice) Swap(i, j int)      { s[i], s[j] = s[j], s[i] }<|MERGE_RESOLUTION|>--- conflicted
+++ resolved
@@ -317,13 +317,9 @@
 		state: state,
 	}
 
-<<<<<<< HEAD
-	if !common.IsValidAccountName(producer) {
-		return ErrIllegalProducerName
-=======
-	if !common.IsValidName(cadidate) {
+	if !common.IsValidAccountName(cadidate) {
 		return ErrIllegalCadidateName
->>>>>>> 2265eca5
+
 	}
 
 	has := false
