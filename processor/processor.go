// Copyright 2018 The Fractal Team Authors
// This file is part of the fractal project.
//
// This program is free software: you can redistribute it and/or modify
// it under the terms of the GNU General Public License as published by
// the Free Software Foundation, either version 3 of the License, or
// (at your option) any later version.
//
// This program is distributed in the hope that it will be useful,
// but WITHOUT ANY WARRANTY; without even the implied warranty of
// MERCHANTABILITY or FITNESS FOR A PARTICULAR PURPOSE. See the
// GNU General Public License for more details.
//
// You should have received a copy of the GNU General Public License
// along with this program. If not, see <http://www.gnu.org/licenses/>.

package processor

import (
	"github.com/fractalplatform/fractal/accountmanager"
	"github.com/fractalplatform/fractal/common"
	"github.com/fractalplatform/fractal/consensus"
	"github.com/fractalplatform/fractal/processor/vm"
	"github.com/fractalplatform/fractal/state"
	"github.com/fractalplatform/fractal/types"
	"math/big"
)

// StateProcessor is a basic Processor, which takes care of transitioning
// state from one point to another.
//
// StateProcessor implements Processor.
type StateProcessor struct {
	bc     ChainContext      // Canonical block chain
	engine consensus.IEngine // Consensus engine used for block rewards
}

// NewStateProcessor initialises a new StateProcessor.
func NewStateProcessor(bc ChainContext, engine consensus.IEngine) *StateProcessor {
	return &StateProcessor{
		bc:     bc,
		engine: engine,
	}
}

// Process processes the state changes according to the Ethereum rules by running
// the transaction messages using the statedb and applying any rewards to both
// the processor (coinbase) and any included uncles.
//
// Process returns the receipts and logs accumulated during the process and
// returns the amount of gas that was used in the process. If any of the
// transactions failed to execute due to insufficient gas it will return an error.
func (p *StateProcessor) Process(block *types.Block, statedb *state.StateDB, cfg vm.Config) ([]*types.Receipt, []*types.Log, uint64, error) {
	var (
		receipts []*types.Receipt
		usedGas  = new(uint64)
		header   = block.Header()
		allLogs  []*types.Log
		gp       = new(common.GasPool).AddGas(block.GasLimit())
	)

	// Iterate over and process the individual transactions
	for i, tx := range block.Transactions() {
		statedb.Prepare(tx.Hash(), block.Hash(), i)
		receipt, _, err := p.ApplyTransaction(nil, gp, statedb, header, tx, usedGas, cfg)
		if err != nil {
			return nil, nil, 0, err
		}
		receipts = append(receipts, receipt)
		allLogs = append(allLogs, receipt.Logs...)
	}

	// Finalize the block, applying any consensus engine specific extras (e.g. block rewards)
	p.engine.Finalize(p.bc, header, block.Transactions(), receipts, statedb)

	return receipts, allLogs, *usedGas, nil
}

// ApplyTransaction attempts to apply a transaction to the given state database
// and uses the input parameters for its environment. It returns the receipt
// for the transaction, gas used and an error if the transaction failed,
// indicating the block was invalid.
func (p *StateProcessor) ApplyTransaction(author *common.Name, gp *common.GasPool, statedb *state.StateDB, header *types.Header, tx *types.Transaction, usedGas *uint64, cfg vm.Config) (*types.Receipt, uint64, error) {
	bc := p.bc
	config := bc.Config()
	accountDB, err := accountmanager.NewAccountManager(statedb)
	if err != nil {
		return nil, 0, err
	}

	assetID := tx.GasAssetID()
	gasPrice := tx.GasPrice()

	var totalGas uint64
	var ios []*types.ActionResult
	detailTx := &types.DetailTx{}
	var internals []*types.InternalTx
	for i, action := range tx.GetActions() {
		fromPubkey, err := types.Recover(types.NewSigner(config.ChainID), action, tx)
		if err != nil {
			return nil, 0, err
		}

		if err := accountDB.IsValidSign(action.Sender(), action.Type(), fromPubkey); err != nil {
			return nil, 0, err
		}

		nonce, err := accountDB.GetNonce(action.Sender())
		if err != nil {
			return nil, 0, err
		}
		if nonce < action.Nonce() {
			return nil, 0, ErrNonceTooHigh
		} else if nonce > action.Nonce() {
			return nil, 0, ErrNonceTooLow
		}

		evmcontext := &EvmContext{
			ChainContext:  p.bc,
			EgnineContext: p.engine,
		}
		context := NewEVMContext(action.Sender(), fromPubkey, assetID, tx.GasPrice(), header, evmcontext, author)
		vmenv := vm.NewEVM(context, accountDB, statedb, config, cfg)

		_, gas, failed, err, vmerr := ApplyMessage(accountDB, vmenv, action, gp, gasPrice, assetID, config, p.engine)
		if err != nil {
			return nil, 0, err
		}

		*usedGas += gas
		totalGas += gas

		var status uint64
		if failed {
			status = types.ReceiptStatusFailed
		} else {
			status = types.ReceiptStatusSuccessful

		}
		vmerrstr := ""
		if vmerr != nil {
			vmerrstr = vmerr.Error()
		}
<<<<<<< HEAD
		ios = append(ios, &types.ActionResult{Status: status, Index: uint64(i), GasUsed: gas, Error: vmerrstr})
		internals = append(internals, &types.InternalTx{vmenv.InternalTxs})
=======
		var gasAllot []*types.GasDistribution
		for account, gas := range vmenv.FounderGasMap {
			gasAllot = append(gasAllot, &types.GasDistribution{Account: account, Gas: uint64(gas)})
		}
		ios = append(ios, &types.ActionResult{Status: status, Index: uint64(i), GasUsed: gas, GasAllot: gasAllot, Error: vmerrstr})
>>>>>>> 0e93f3e5
	}
	root := statedb.ReceiptRoot()
	receipt := types.NewReceipt(root[:], *usedGas, totalGas)
	receipt.TxHash = tx.Hash()
	receipt.ActionResults = ios
	// Set the receipt logs and create a bloom for filtering
	receipt.Logs = statedb.GetLogs(tx.Hash())
	receipt.Bloom = types.CreateBloom([]*types.Receipt{receipt})

	detailTx.TxHash = receipt.TxHash
	detailTx.InternalTxs = internals
	receipt.SetInternalTxsLog(detailTx)
	return receipt, totalGas, nil
}<|MERGE_RESOLUTION|>--- conflicted
+++ resolved
@@ -141,16 +141,12 @@
 		if vmerr != nil {
 			vmerrstr = vmerr.Error()
 		}
-<<<<<<< HEAD
-		ios = append(ios, &types.ActionResult{Status: status, Index: uint64(i), GasUsed: gas, Error: vmerrstr})
-		internals = append(internals, &types.InternalTx{vmenv.InternalTxs})
-=======
 		var gasAllot []*types.GasDistribution
 		for account, gas := range vmenv.FounderGasMap {
 			gasAllot = append(gasAllot, &types.GasDistribution{Account: account, Gas: uint64(gas)})
 		}
 		ios = append(ios, &types.ActionResult{Status: status, Index: uint64(i), GasUsed: gas, GasAllot: gasAllot, Error: vmerrstr})
->>>>>>> 0e93f3e5
+		internals = append(internals, &types.InternalTx{vmenv.InternalTxs})
 	}
 	root := statedb.ReceiptRoot()
 	receipt := types.NewReceipt(root[:], *usedGas, totalGas)
